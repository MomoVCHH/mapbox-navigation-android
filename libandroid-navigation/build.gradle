apply plugin: 'com.android.library'
apply plugin: 'kotlin-android'
apply plugin: 'com.jaredsburrows.license'
apply from: "${rootDir}/gradle/ktlint.gradle"

android {
  compileSdkVersion androidVersions.compileSdkVersion
  buildToolsVersion androidVersions.buildToolsVersion

  defaultConfig {
    minSdkVersion androidVersions.minSdkVersion
    targetSdkVersion androidVersions.targetSdkVersion
    testInstrumentationRunner "androidx.test.runner.AndroidJUnitRunner"

    buildConfigField('String',
        "MAPBOX_NAVIGATION_SDK_IDENTIFIER", String.format("\"%s\"", "mapbox-navigation-android")
    )
    buildConfigField('String',
        "MAPBOX_NAVIGATION_VERSION_NAME", String.format("\"%s\"", project.VERSION_NAME)
    )
    buildConfigField "String",
        "MAPBOX_NAVIGATION_EVENTS_USER_AGENT", String.format("\"mapbox-navigation-android/%s\"",
        project.VERSION_NAME
    )
    consumerProguardFiles 'proguard-consumer.pro'
  }

  configurations {
    javadocDeps
  }

  buildTypes {
    debug {
      testCoverageEnabled = true
    }
  }

  testOptions {
    unitTests.returnDefaultValues = true
    unitTests.includeAndroidResources = true
    unitTests.all {
      maxHeapSize = "1024m"
      jacoco {
        includeNoLocationClasses = true
      }
    }
  }

  licenseReport {
    generateHtmlReport = false
    generateJsonReport = true
    copyHtmlReportToAssets = false
    copyJsonReportToAssets = false
  }
}

dependencies {
<<<<<<< HEAD
  api project(':linavigation-base')
  api project(':libnavigation-metrics')
=======
  api project(':libnavigation-base')
  implementation project(':libnavigator')
  implementation project(':libnavigation-util')
>>>>>>> a477c545
  api dependenciesList.mapboxSdkServices
  api dependenciesList.mapboxSdkTurf
  api dependenciesList.mapboxCore
  api (dependenciesList.mapboxEvents) {
    exclude group: "com.mapbox.mapboxsdk", module: "mapbox-android-core"
  }

  //ktlint
  ktlint dependenciesList.ktlint

  // Navigator
  implementation dependenciesList.mapboxNavigator

  implementation dependenciesList.kotlinStdLib

  // Support
  implementation dependenciesList.supportAppcompatV7

  // Logging
  implementation dependenciesList.timber

  // AutoValues
  annotationProcessor dependenciesList.autoValue
  compileOnly dependenciesList.autoValue

  // Unit testing
  testImplementation dependenciesList.junit
  testImplementation dependenciesList.mockito
  testImplementation dependenciesList.mockk
  testImplementation dependenciesList.hamcrest
  testImplementation dependenciesList.commonsIO
  testImplementation dependenciesList.robolectric
}

apply from: 'javadoc.gradle'
apply from: "${rootDir}/gradle/mvn-push-android.gradle"
apply from: "${rootDir}/gradle/checkstyle.gradle"
apply from: "${rootDir}/gradle/nitpick.gradle"
apply from: "${rootDir}/gradle/jacoco.gradle"
apply from: "${rootDir}/gradle/dependencies-graph.gradle"
apply from: "${rootDir}/gradle/dependency-updates.gradle"
apply from: "${rootDir}/gradle/download-schema.gradle"<|MERGE_RESOLUTION|>--- conflicted
+++ resolved
@@ -55,14 +55,10 @@
 }
 
 dependencies {
-<<<<<<< HEAD
-  api project(':linavigation-base')
+  api project(':libnavigation-base')
   api project(':libnavigation-metrics')
-=======
-  api project(':libnavigation-base')
   implementation project(':libnavigator')
   implementation project(':libnavigation-util')
->>>>>>> a477c545
   api dependenciesList.mapboxSdkServices
   api dependenciesList.mapboxSdkTurf
   api dependenciesList.mapboxCore
